--- conflicted
+++ resolved
@@ -176,7 +176,6 @@
             explore_status: whether there are more tasks to explore.
             explore_step_num: the number of explore steps
         """
-<<<<<<< HEAD
         # skip for sft
         algo_config = self.algorithm_manager.get_current_algorithm_config(self.step_num + 1)
         if algo_config.algorithm_type == "sft":
@@ -186,10 +185,6 @@
                     break
             return True, self.step_num
 
-        task_num_per_period = self.config.synchronizer.sync_interval * self.config.buffer.batch_size
-
-=======
->>>>>>> ad77ffeb
         st = time.time()
         all_metrics = defaultdict(list)
 
